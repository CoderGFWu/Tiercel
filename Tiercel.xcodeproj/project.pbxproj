--- conflicted
+++ resolved
@@ -554,11 +554,7 @@
 				INSTALL_PATH = "$(LOCAL_LIBRARY_DIR)/Frameworks";
 				IPHONEOS_DEPLOYMENT_TARGET = 10.0;
 				LD_RUNPATH_SEARCH_PATHS = "$(inherited) @executable_path/Frameworks @loader_path/Frameworks";
-<<<<<<< HEAD
-				MARKETING_VERSION = 2.4.1;
-=======
 				MARKETING_VERSION = 3.0.0;
->>>>>>> 844c4e23
 				PRODUCT_BUNDLE_IDENTIFIER = com.Daniels.Tiercel;
 				PRODUCT_NAME = "$(TARGET_NAME:c99extidentifier)";
 				SKIP_INSTALL = YES;
@@ -583,11 +579,7 @@
 				INSTALL_PATH = "$(LOCAL_LIBRARY_DIR)/Frameworks";
 				IPHONEOS_DEPLOYMENT_TARGET = 10.0;
 				LD_RUNPATH_SEARCH_PATHS = "$(inherited) @executable_path/Frameworks @loader_path/Frameworks";
-<<<<<<< HEAD
-				MARKETING_VERSION = 2.4.1;
-=======
 				MARKETING_VERSION = 3.0.0;
->>>>>>> 844c4e23
 				PRODUCT_BUNDLE_IDENTIFIER = com.Daniels.Tiercel;
 				PRODUCT_NAME = "$(TARGET_NAME:c99extidentifier)";
 				SKIP_INSTALL = YES;
