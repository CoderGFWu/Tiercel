// !$*UTF8*$!
{
	archiveVersion = 1;
	classes = {
	};
	objectVersion = 50;
	objects = {

/* Begin PBXBuildFile section */
<<<<<<< HEAD
		E1EBF45024E9957E00697485 /* Tiercel.framework in Frameworks */ = {isa = PBXBuildFile; fileRef = E1EBF44624E9957E00697485 /* Tiercel.framework */; };
		E1EBF45524E9957E00697485 /* TiercelTests.swift in Sources */ = {isa = PBXBuildFile; fileRef = E1EBF45424E9957E00697485 /* TiercelTests.swift */; };
		E1EBF45724E9957E00697485 /* Tiercel.h in Headers */ = {isa = PBXBuildFile; fileRef = E1EBF44924E9957E00697485 /* Tiercel.h */; settings = {ATTRIBUTES = (Public, ); }; };
		E1EBF49F24E9968900697485 /* Data+Hash.swift in Sources */ = {isa = PBXBuildFile; fileRef = E1EBF48524E9968900697485 /* Data+Hash.swift */; };
		E1EBF4A024E9968900697485 /* CodingUserInfoKey+Cache.swift in Sources */ = {isa = PBXBuildFile; fileRef = E1EBF48624E9968900697485 /* CodingUserInfoKey+Cache.swift */; };
		E1EBF4A124E9968900697485 /* Int64+TaskInfo.swift in Sources */ = {isa = PBXBuildFile; fileRef = E1EBF48724E9968900697485 /* Int64+TaskInfo.swift */; };
		E1EBF4A224E9968900697485 /* URLSession+ResumeData.swift in Sources */ = {isa = PBXBuildFile; fileRef = E1EBF48824E9968900697485 /* URLSession+ResumeData.swift */; };
		E1EBF4A324E9968900697485 /* Array+Safe.swift in Sources */ = {isa = PBXBuildFile; fileRef = E1EBF48924E9968900697485 /* Array+Safe.swift */; };
		E1EBF4A424E9968900697485 /* UIDevice+Free.swift in Sources */ = {isa = PBXBuildFile; fileRef = E1EBF48A24E9968900697485 /* UIDevice+Free.swift */; };
		E1EBF4A524E9968900697485 /* DispatchQueue+Safe.swift in Sources */ = {isa = PBXBuildFile; fileRef = E1EBF48B24E9968900697485 /* DispatchQueue+Safe.swift */; };
		E1EBF4A624E9968900697485 /* String+Hash.swift in Sources */ = {isa = PBXBuildFile; fileRef = E1EBF48C24E9968900697485 /* String+Hash.swift */; };
		E1EBF4A724E9968900697485 /* Double+TaskInfo.swift in Sources */ = {isa = PBXBuildFile; fileRef = E1EBF48D24E9968900697485 /* Double+TaskInfo.swift */; };
		E1EBF4A824E9968900697485 /* OperationQueue+DispatchQueue.swift in Sources */ = {isa = PBXBuildFile; fileRef = E1EBF48E24E9968900697485 /* OperationQueue+DispatchQueue.swift */; };
		E1EBF4A924E9968900697485 /* URLConvertible.swift in Sources */ = {isa = PBXBuildFile; fileRef = E1EBF49024E9968900697485 /* URLConvertible.swift */; };
		E1EBF4AA24E9968900697485 /* DownloadTask.swift in Sources */ = {isa = PBXBuildFile; fileRef = E1EBF49124E9968900697485 /* DownloadTask.swift */; };
		E1EBF4AB24E9968900697485 /* SessionConfiguration.swift in Sources */ = {isa = PBXBuildFile; fileRef = E1EBF49224E9968900697485 /* SessionConfiguration.swift */; };
		E1EBF4AC24E9968900697485 /* Executer.swift in Sources */ = {isa = PBXBuildFile; fileRef = E1EBF49324E9968900697485 /* Executer.swift */; };
		E1EBF4AD24E9968900697485 /* Common.swift in Sources */ = {isa = PBXBuildFile; fileRef = E1EBF49424E9968900697485 /* Common.swift */; };
		E1EBF4AE24E9968900697485 /* Notifications.swift in Sources */ = {isa = PBXBuildFile; fileRef = E1EBF49524E9968900697485 /* Notifications.swift */; };
		E1EBF4AF24E9968900697485 /* Protector.swift in Sources */ = {isa = PBXBuildFile; fileRef = E1EBF49624E9968900697485 /* Protector.swift */; };
		E1EBF4B024E9968900697485 /* Cache.swift in Sources */ = {isa = PBXBuildFile; fileRef = E1EBF49724E9968900697485 /* Cache.swift */; };
		E1EBF4B124E9968900697485 /* TiercelError.swift in Sources */ = {isa = PBXBuildFile; fileRef = E1EBF49824E9968900697485 /* TiercelError.swift */; };
		E1EBF4B224E9968900697485 /* SessionManager.swift in Sources */ = {isa = PBXBuildFile; fileRef = E1EBF49924E9968900697485 /* SessionManager.swift */; };
		E1EBF4B324E9968900697485 /* Task.swift in Sources */ = {isa = PBXBuildFile; fileRef = E1EBF49A24E9968900697485 /* Task.swift */; };
		E1EBF4B424E9968900697485 /* SessionDelegate.swift in Sources */ = {isa = PBXBuildFile; fileRef = E1EBF49B24E9968900697485 /* SessionDelegate.swift */; };
		E1EBF4B524E9968900697485 /* ResumeDataHelper.swift in Sources */ = {isa = PBXBuildFile; fileRef = E1EBF49D24E9968900697485 /* ResumeDataHelper.swift */; };
		E1EBF4B624E9968900697485 /* FileChecksumHelper.swift in Sources */ = {isa = PBXBuildFile; fileRef = E1EBF49E24E9968900697485 /* FileChecksumHelper.swift */; };
=======
		E10B78A721E73C3E00DFF2B3 /* ResumeDataHelper.swift in Sources */ = {isa = PBXBuildFile; fileRef = E10B78A521E73C3E00DFF2B3 /* ResumeDataHelper.swift */; };
		E10B78A821E73C3E00DFF2B3 /* SessionConfiguration.swift in Sources */ = {isa = PBXBuildFile; fileRef = E10B78A621E73C3E00DFF2B3 /* SessionConfiguration.swift */; };
		E1438F6823C7274F00C1EC9F /* Protected.swift in Sources */ = {isa = PBXBuildFile; fileRef = E1438F6723C7274F00C1EC9F /* Protected.swift */; };
		E18F465B228B207A0086BBDF /* CodingUserInfoKey+Cache.swift in Sources */ = {isa = PBXBuildFile; fileRef = E18F465A228B207A0086BBDF /* CodingUserInfoKey+Cache.swift */; };
		E18F465C228B207A0086BBDF /* CodingUserInfoKey+Cache.swift in Sources */ = {isa = PBXBuildFile; fileRef = E18F465A228B207A0086BBDF /* CodingUserInfoKey+Cache.swift */; };
		E1A14406228A95FC00B4CD6D /* URLConvertible.swift in Sources */ = {isa = PBXBuildFile; fileRef = E1A14405228A95FC00B4CD6D /* URLConvertible.swift */; };
		E1A14408228A9CA100B4CD6D /* TiercelError.swift in Sources */ = {isa = PBXBuildFile; fileRef = E1A14407228A9CA100B4CD6D /* TiercelError.swift */; };
		E1AC760123D5A789008ED7D0 /* Notifications.swift in Sources */ = {isa = PBXBuildFile; fileRef = E1AC760023D5A789008ED7D0 /* Notifications.swift */; };
		E1BDF1FB24090B6D0059673E /* Tiercel.framework in Frameworks */ = {isa = PBXBuildFile; fileRef = E1C1DD39206C91EF003665A9 /* Tiercel.framework */; };
		E1BDF1FC24090B6D0059673E /* Tiercel.framework in Embed Frameworks */ = {isa = PBXBuildFile; fileRef = E1C1DD39206C91EF003665A9 /* Tiercel.framework */; settings = {ATTRIBUTES = (CodeSignOnCopy, RemoveHeadersOnCopy, ); }; };
		E1C1DD3E206C91EF003665A9 /* Tiercel.h in Headers */ = {isa = PBXBuildFile; fileRef = E1C1DD3C206C91EF003665A9 /* Tiercel.h */; settings = {ATTRIBUTES = (Public, ); }; };
		E1C1DD4A206C9241003665A9 /* DownloadTask.swift in Sources */ = {isa = PBXBuildFile; fileRef = E1C1DD44206C9241003665A9 /* DownloadTask.swift */; };
		E1C1DD4B206C9241003665A9 /* Cache.swift in Sources */ = {isa = PBXBuildFile; fileRef = E1C1DD45206C9241003665A9 /* Cache.swift */; };
		E1C1DD4C206C9241003665A9 /* Common.swift in Sources */ = {isa = PBXBuildFile; fileRef = E1C1DD46206C9241003665A9 /* Common.swift */; };
		E1C1DD4D206C9241003665A9 /* Task.swift in Sources */ = {isa = PBXBuildFile; fileRef = E1C1DD47206C9241003665A9 /* Task.swift */; };
		E1C1DD4E206C9241003665A9 /* SessionManager.swift in Sources */ = {isa = PBXBuildFile; fileRef = E1C1DD48206C9241003665A9 /* SessionManager.swift */; };
		E1C1DD4F206C9241003665A9 /* SessionDelegate.swift in Sources */ = {isa = PBXBuildFile; fileRef = E1C1DD49206C9241003665A9 /* SessionDelegate.swift */; };
		E1C1DD57206C92FE003665A9 /* AppDelegate.swift in Sources */ = {isa = PBXBuildFile; fileRef = E1C1DD56206C92FE003665A9 /* AppDelegate.swift */; };
		E1C1DD5C206C92FE003665A9 /* Main.storyboard in Resources */ = {isa = PBXBuildFile; fileRef = E1C1DD5A206C92FE003665A9 /* Main.storyboard */; };
		E1C1DD5E206C92FE003665A9 /* Assets.xcassets in Resources */ = {isa = PBXBuildFile; fileRef = E1C1DD5D206C92FE003665A9 /* Assets.xcassets */; };
		E1C1DD61206C92FE003665A9 /* LaunchScreen.storyboard in Resources */ = {isa = PBXBuildFile; fileRef = E1C1DD5F206C92FE003665A9 /* LaunchScreen.storyboard */; };
		E1C1DD6B206C937B003665A9 /* ViewController2.swift in Sources */ = {isa = PBXBuildFile; fileRef = E1C1DD66206C937A003665A9 /* ViewController2.swift */; };
		E1C1DD6C206C937B003665A9 /* ListViewController.swift in Sources */ = {isa = PBXBuildFile; fileRef = E1C1DD67206C937B003665A9 /* ListViewController.swift */; };
		E1C1DD6D206C937B003665A9 /* ViewController1.swift in Sources */ = {isa = PBXBuildFile; fileRef = E1C1DD68206C937B003665A9 /* ViewController1.swift */; };
		E1C1DD6E206C937B003665A9 /* ListViewCell.swift in Sources */ = {isa = PBXBuildFile; fileRef = E1C1DD69206C937B003665A9 /* ListViewCell.swift */; };
		E1C1DD6F206C937B003665A9 /* ViewController3.swift in Sources */ = {isa = PBXBuildFile; fileRef = E1C1DD6A206C937B003665A9 /* ViewController3.swift */; };
		E1C1DD74206C9385003665A9 /* DownloadViewController.swift in Sources */ = {isa = PBXBuildFile; fileRef = E1C1DD70206C9385003665A9 /* DownloadViewController.swift */; };
		E1C1DD75206C9385003665A9 /* DownloadTaskCell.swift in Sources */ = {isa = PBXBuildFile; fileRef = E1C1DD71206C9385003665A9 /* DownloadTaskCell.swift */; };
		E1C1DD76206C9385003665A9 /* BaseViewController.swift in Sources */ = {isa = PBXBuildFile; fileRef = E1C1DD72206C9385003665A9 /* BaseViewController.swift */; };
		E1C1DD77206C9385003665A9 /* DownloadTaskCell.xib in Resources */ = {isa = PBXBuildFile; fileRef = E1C1DD73206C9385003665A9 /* DownloadTaskCell.xib */; };
		E1C6A3D522775C33009C0935 /* Executer.swift in Sources */ = {isa = PBXBuildFile; fileRef = E1C6A3D422775C33009C0935 /* Executer.swift */; };
		E1C6A3DA22775F23009C0935 /* OperationQueue+DispatchQueue.swift in Sources */ = {isa = PBXBuildFile; fileRef = E1C6A3D922775F23009C0935 /* OperationQueue+DispatchQueue.swift */; };
		E1D8EF9521F6B916004B70C5 /* FileChecksumHelper.swift in Sources */ = {isa = PBXBuildFile; fileRef = E1D8EF9421F6B916004B70C5 /* FileChecksumHelper.swift */; };
		E1D8EF9821F6CE53004B70C5 /* String+Hash.swift in Sources */ = {isa = PBXBuildFile; fileRef = E1D8EF9721F6CE53004B70C5 /* String+Hash.swift */; };
		E1D8EF9A21F6CE5C004B70C5 /* Data+Hash.swift in Sources */ = {isa = PBXBuildFile; fileRef = E1D8EF9921F6CE5C004B70C5 /* Data+Hash.swift */; };
		E1D8EF9C21F6CEFB004B70C5 /* URLSession+ResumeData.swift in Sources */ = {isa = PBXBuildFile; fileRef = E1D8EF9B21F6CEFB004B70C5 /* URLSession+ResumeData.swift */; };
		E1D8EF9E21F6CF39004B70C5 /* Int64+TaskInfo.swift in Sources */ = {isa = PBXBuildFile; fileRef = E1D8EF9D21F6CF39004B70C5 /* Int64+TaskInfo.swift */; };
		E1D8EFA021F6CFC2004B70C5 /* Double+TaskInfo.swift in Sources */ = {isa = PBXBuildFile; fileRef = E1D8EF9F21F6CFC2004B70C5 /* Double+TaskInfo.swift */; };
		E1D8EFA221F6CFE9004B70C5 /* DispatchQueue+Safe.swift in Sources */ = {isa = PBXBuildFile; fileRef = E1D8EFA121F6CFE9004B70C5 /* DispatchQueue+Safe.swift */; };
		E1D8EFA421F6D2B3004B70C5 /* Array+Safe.swift in Sources */ = {isa = PBXBuildFile; fileRef = E1D8EFA321F6D2B3004B70C5 /* Array+Safe.swift */; };
		E1D8EFA621F6D328004B70C5 /* UIDevice+Free.swift in Sources */ = {isa = PBXBuildFile; fileRef = E1D8EFA521F6D328004B70C5 /* UIDevice+Free.swift */; };
		E1DE88762400225300764C0A /* VideoURLStrings.plist in Resources */ = {isa = PBXBuildFile; fileRef = E1DE88752400225300764C0A /* VideoURLStrings.plist */; };
>>>>>>> 4b35a986
/* End PBXBuildFile section */

/* Begin PBXContainerItemProxy section */
		E1EBF45124E9957E00697485 /* PBXContainerItemProxy */ = {
			isa = PBXContainerItemProxy;
			containerPortal = E1EBF43D24E9957E00697485 /* Project object */;
			proxyType = 1;
			remoteGlobalIDString = E1EBF44524E9957E00697485;
			remoteInfo = Tiercel;
		};
/* End PBXContainerItemProxy section */

/* Begin PBXFileReference section */
<<<<<<< HEAD
		E1EBF44624E9957E00697485 /* Tiercel.framework */ = {isa = PBXFileReference; explicitFileType = wrapper.framework; includeInIndex = 0; path = Tiercel.framework; sourceTree = BUILT_PRODUCTS_DIR; };
		E1EBF44924E9957E00697485 /* Tiercel.h */ = {isa = PBXFileReference; lastKnownFileType = sourcecode.c.h; path = Tiercel.h; sourceTree = "<group>"; };
		E1EBF44A24E9957E00697485 /* Info.plist */ = {isa = PBXFileReference; lastKnownFileType = text.plist.xml; path = Info.plist; sourceTree = "<group>"; };
		E1EBF44F24E9957E00697485 /* TiercelTests.xctest */ = {isa = PBXFileReference; explicitFileType = wrapper.cfbundle; includeInIndex = 0; path = TiercelTests.xctest; sourceTree = BUILT_PRODUCTS_DIR; };
		E1EBF45424E9957E00697485 /* TiercelTests.swift */ = {isa = PBXFileReference; lastKnownFileType = sourcecode.swift; path = TiercelTests.swift; sourceTree = "<group>"; };
		E1EBF45624E9957E00697485 /* Info.plist */ = {isa = PBXFileReference; lastKnownFileType = text.plist.xml; path = Info.plist; sourceTree = "<group>"; };
		E1EBF48524E9968900697485 /* Data+Hash.swift */ = {isa = PBXFileReference; fileEncoding = 4; lastKnownFileType = sourcecode.swift; path = "Data+Hash.swift"; sourceTree = "<group>"; };
		E1EBF48624E9968900697485 /* CodingUserInfoKey+Cache.swift */ = {isa = PBXFileReference; fileEncoding = 4; lastKnownFileType = sourcecode.swift; path = "CodingUserInfoKey+Cache.swift"; sourceTree = "<group>"; };
		E1EBF48724E9968900697485 /* Int64+TaskInfo.swift */ = {isa = PBXFileReference; fileEncoding = 4; lastKnownFileType = sourcecode.swift; path = "Int64+TaskInfo.swift"; sourceTree = "<group>"; };
		E1EBF48824E9968900697485 /* URLSession+ResumeData.swift */ = {isa = PBXFileReference; fileEncoding = 4; lastKnownFileType = sourcecode.swift; path = "URLSession+ResumeData.swift"; sourceTree = "<group>"; };
		E1EBF48924E9968900697485 /* Array+Safe.swift */ = {isa = PBXFileReference; fileEncoding = 4; lastKnownFileType = sourcecode.swift; path = "Array+Safe.swift"; sourceTree = "<group>"; };
		E1EBF48A24E9968900697485 /* UIDevice+Free.swift */ = {isa = PBXFileReference; fileEncoding = 4; lastKnownFileType = sourcecode.swift; path = "UIDevice+Free.swift"; sourceTree = "<group>"; };
		E1EBF48B24E9968900697485 /* DispatchQueue+Safe.swift */ = {isa = PBXFileReference; fileEncoding = 4; lastKnownFileType = sourcecode.swift; path = "DispatchQueue+Safe.swift"; sourceTree = "<group>"; };
		E1EBF48C24E9968900697485 /* String+Hash.swift */ = {isa = PBXFileReference; fileEncoding = 4; lastKnownFileType = sourcecode.swift; path = "String+Hash.swift"; sourceTree = "<group>"; };
		E1EBF48D24E9968900697485 /* Double+TaskInfo.swift */ = {isa = PBXFileReference; fileEncoding = 4; lastKnownFileType = sourcecode.swift; path = "Double+TaskInfo.swift"; sourceTree = "<group>"; };
		E1EBF48E24E9968900697485 /* OperationQueue+DispatchQueue.swift */ = {isa = PBXFileReference; fileEncoding = 4; lastKnownFileType = sourcecode.swift; path = "OperationQueue+DispatchQueue.swift"; sourceTree = "<group>"; };
		E1EBF49024E9968900697485 /* URLConvertible.swift */ = {isa = PBXFileReference; fileEncoding = 4; lastKnownFileType = sourcecode.swift; path = URLConvertible.swift; sourceTree = "<group>"; };
		E1EBF49124E9968900697485 /* DownloadTask.swift */ = {isa = PBXFileReference; fileEncoding = 4; lastKnownFileType = sourcecode.swift; path = DownloadTask.swift; sourceTree = "<group>"; };
		E1EBF49224E9968900697485 /* SessionConfiguration.swift */ = {isa = PBXFileReference; fileEncoding = 4; lastKnownFileType = sourcecode.swift; path = SessionConfiguration.swift; sourceTree = "<group>"; };
		E1EBF49324E9968900697485 /* Executer.swift */ = {isa = PBXFileReference; fileEncoding = 4; lastKnownFileType = sourcecode.swift; path = Executer.swift; sourceTree = "<group>"; };
		E1EBF49424E9968900697485 /* Common.swift */ = {isa = PBXFileReference; fileEncoding = 4; lastKnownFileType = sourcecode.swift; path = Common.swift; sourceTree = "<group>"; };
		E1EBF49524E9968900697485 /* Notifications.swift */ = {isa = PBXFileReference; fileEncoding = 4; lastKnownFileType = sourcecode.swift; path = Notifications.swift; sourceTree = "<group>"; };
		E1EBF49624E9968900697485 /* Protector.swift */ = {isa = PBXFileReference; fileEncoding = 4; lastKnownFileType = sourcecode.swift; path = Protector.swift; sourceTree = "<group>"; };
		E1EBF49724E9968900697485 /* Cache.swift */ = {isa = PBXFileReference; fileEncoding = 4; lastKnownFileType = sourcecode.swift; path = Cache.swift; sourceTree = "<group>"; };
		E1EBF49824E9968900697485 /* TiercelError.swift */ = {isa = PBXFileReference; fileEncoding = 4; lastKnownFileType = sourcecode.swift; path = TiercelError.swift; sourceTree = "<group>"; };
		E1EBF49924E9968900697485 /* SessionManager.swift */ = {isa = PBXFileReference; fileEncoding = 4; lastKnownFileType = sourcecode.swift; path = SessionManager.swift; sourceTree = "<group>"; };
		E1EBF49A24E9968900697485 /* Task.swift */ = {isa = PBXFileReference; fileEncoding = 4; lastKnownFileType = sourcecode.swift; path = Task.swift; sourceTree = "<group>"; };
		E1EBF49B24E9968900697485 /* SessionDelegate.swift */ = {isa = PBXFileReference; fileEncoding = 4; lastKnownFileType = sourcecode.swift; path = SessionDelegate.swift; sourceTree = "<group>"; };
		E1EBF49D24E9968900697485 /* ResumeDataHelper.swift */ = {isa = PBXFileReference; fileEncoding = 4; lastKnownFileType = sourcecode.swift; path = ResumeDataHelper.swift; sourceTree = "<group>"; };
		E1EBF49E24E9968900697485 /* FileChecksumHelper.swift */ = {isa = PBXFileReference; fileEncoding = 4; lastKnownFileType = sourcecode.swift; path = FileChecksumHelper.swift; sourceTree = "<group>"; };
=======
		E10B78A521E73C3E00DFF2B3 /* ResumeDataHelper.swift */ = {isa = PBXFileReference; fileEncoding = 4; lastKnownFileType = sourcecode.swift; path = ResumeDataHelper.swift; sourceTree = "<group>"; };
		E10B78A621E73C3E00DFF2B3 /* SessionConfiguration.swift */ = {isa = PBXFileReference; fileEncoding = 4; lastKnownFileType = sourcecode.swift; path = SessionConfiguration.swift; sourceTree = "<group>"; };
		E1438F6723C7274F00C1EC9F /* Protected.swift */ = {isa = PBXFileReference; lastKnownFileType = sourcecode.swift; path = Protected.swift; sourceTree = "<group>"; };
		E18F465A228B207A0086BBDF /* CodingUserInfoKey+Cache.swift */ = {isa = PBXFileReference; lastKnownFileType = sourcecode.swift; path = "CodingUserInfoKey+Cache.swift"; sourceTree = "<group>"; };
		E1A14405228A95FC00B4CD6D /* URLConvertible.swift */ = {isa = PBXFileReference; lastKnownFileType = sourcecode.swift; path = URLConvertible.swift; sourceTree = "<group>"; };
		E1A14407228A9CA100B4CD6D /* TiercelError.swift */ = {isa = PBXFileReference; lastKnownFileType = sourcecode.swift; path = TiercelError.swift; sourceTree = "<group>"; };
		E1AC760023D5A789008ED7D0 /* Notifications.swift */ = {isa = PBXFileReference; lastKnownFileType = sourcecode.swift; path = Notifications.swift; sourceTree = "<group>"; };
		E1C1DD39206C91EF003665A9 /* Tiercel.framework */ = {isa = PBXFileReference; explicitFileType = wrapper.framework; includeInIndex = 0; path = Tiercel.framework; sourceTree = BUILT_PRODUCTS_DIR; };
		E1C1DD3C206C91EF003665A9 /* Tiercel.h */ = {isa = PBXFileReference; lastKnownFileType = sourcecode.c.h; path = Tiercel.h; sourceTree = "<group>"; };
		E1C1DD3D206C91EF003665A9 /* Info.plist */ = {isa = PBXFileReference; lastKnownFileType = text.plist.xml; path = Info.plist; sourceTree = "<group>"; };
		E1C1DD44206C9241003665A9 /* DownloadTask.swift */ = {isa = PBXFileReference; fileEncoding = 4; lastKnownFileType = sourcecode.swift; path = DownloadTask.swift; sourceTree = "<group>"; };
		E1C1DD45206C9241003665A9 /* Cache.swift */ = {isa = PBXFileReference; fileEncoding = 4; lastKnownFileType = sourcecode.swift; path = Cache.swift; sourceTree = "<group>"; };
		E1C1DD46206C9241003665A9 /* Common.swift */ = {isa = PBXFileReference; fileEncoding = 4; lastKnownFileType = sourcecode.swift; path = Common.swift; sourceTree = "<group>"; };
		E1C1DD47206C9241003665A9 /* Task.swift */ = {isa = PBXFileReference; fileEncoding = 4; lastKnownFileType = sourcecode.swift; path = Task.swift; sourceTree = "<group>"; };
		E1C1DD48206C9241003665A9 /* SessionManager.swift */ = {isa = PBXFileReference; fileEncoding = 4; lastKnownFileType = sourcecode.swift; path = SessionManager.swift; sourceTree = "<group>"; };
		E1C1DD49206C9241003665A9 /* SessionDelegate.swift */ = {isa = PBXFileReference; fileEncoding = 4; lastKnownFileType = sourcecode.swift; path = SessionDelegate.swift; sourceTree = "<group>"; };
		E1C1DD54206C92FE003665A9 /* Tiercel-Demo.app */ = {isa = PBXFileReference; explicitFileType = wrapper.application; includeInIndex = 0; path = "Tiercel-Demo.app"; sourceTree = BUILT_PRODUCTS_DIR; };
		E1C1DD56206C92FE003665A9 /* AppDelegate.swift */ = {isa = PBXFileReference; lastKnownFileType = sourcecode.swift; path = AppDelegate.swift; sourceTree = "<group>"; };
		E1C1DD5B206C92FE003665A9 /* Base */ = {isa = PBXFileReference; lastKnownFileType = file.storyboard; name = Base; path = Base.lproj/Main.storyboard; sourceTree = "<group>"; };
		E1C1DD5D206C92FE003665A9 /* Assets.xcassets */ = {isa = PBXFileReference; lastKnownFileType = folder.assetcatalog; path = Assets.xcassets; sourceTree = "<group>"; };
		E1C1DD60206C92FE003665A9 /* Base */ = {isa = PBXFileReference; lastKnownFileType = file.storyboard; name = Base; path = Base.lproj/LaunchScreen.storyboard; sourceTree = "<group>"; };
		E1C1DD62206C92FE003665A9 /* Info.plist */ = {isa = PBXFileReference; lastKnownFileType = text.plist.xml; path = Info.plist; sourceTree = "<group>"; };
		E1C1DD66206C937A003665A9 /* ViewController2.swift */ = {isa = PBXFileReference; fileEncoding = 4; lastKnownFileType = sourcecode.swift; path = ViewController2.swift; sourceTree = "<group>"; };
		E1C1DD67206C937B003665A9 /* ListViewController.swift */ = {isa = PBXFileReference; fileEncoding = 4; lastKnownFileType = sourcecode.swift; path = ListViewController.swift; sourceTree = "<group>"; };
		E1C1DD68206C937B003665A9 /* ViewController1.swift */ = {isa = PBXFileReference; fileEncoding = 4; lastKnownFileType = sourcecode.swift; path = ViewController1.swift; sourceTree = "<group>"; };
		E1C1DD69206C937B003665A9 /* ListViewCell.swift */ = {isa = PBXFileReference; fileEncoding = 4; lastKnownFileType = sourcecode.swift; path = ListViewCell.swift; sourceTree = "<group>"; };
		E1C1DD6A206C937B003665A9 /* ViewController3.swift */ = {isa = PBXFileReference; fileEncoding = 4; lastKnownFileType = sourcecode.swift; path = ViewController3.swift; sourceTree = "<group>"; };
		E1C1DD70206C9385003665A9 /* DownloadViewController.swift */ = {isa = PBXFileReference; fileEncoding = 4; lastKnownFileType = sourcecode.swift; path = DownloadViewController.swift; sourceTree = "<group>"; };
		E1C1DD71206C9385003665A9 /* DownloadTaskCell.swift */ = {isa = PBXFileReference; fileEncoding = 4; lastKnownFileType = sourcecode.swift; path = DownloadTaskCell.swift; sourceTree = "<group>"; };
		E1C1DD72206C9385003665A9 /* BaseViewController.swift */ = {isa = PBXFileReference; fileEncoding = 4; lastKnownFileType = sourcecode.swift; path = BaseViewController.swift; sourceTree = "<group>"; };
		E1C1DD73206C9385003665A9 /* DownloadTaskCell.xib */ = {isa = PBXFileReference; fileEncoding = 4; lastKnownFileType = file.xib; path = DownloadTaskCell.xib; sourceTree = "<group>"; };
		E1C6A3D422775C33009C0935 /* Executer.swift */ = {isa = PBXFileReference; lastKnownFileType = sourcecode.swift; path = Executer.swift; sourceTree = "<group>"; };
		E1C6A3D922775F23009C0935 /* OperationQueue+DispatchQueue.swift */ = {isa = PBXFileReference; lastKnownFileType = sourcecode.swift; path = "OperationQueue+DispatchQueue.swift"; sourceTree = "<group>"; };
		E1D8EF9421F6B916004B70C5 /* FileChecksumHelper.swift */ = {isa = PBXFileReference; lastKnownFileType = sourcecode.swift; path = FileChecksumHelper.swift; sourceTree = "<group>"; };
		E1D8EF9721F6CE53004B70C5 /* String+Hash.swift */ = {isa = PBXFileReference; lastKnownFileType = sourcecode.swift; path = "String+Hash.swift"; sourceTree = "<group>"; };
		E1D8EF9921F6CE5C004B70C5 /* Data+Hash.swift */ = {isa = PBXFileReference; lastKnownFileType = sourcecode.swift; path = "Data+Hash.swift"; sourceTree = "<group>"; };
		E1D8EF9B21F6CEFB004B70C5 /* URLSession+ResumeData.swift */ = {isa = PBXFileReference; lastKnownFileType = sourcecode.swift; path = "URLSession+ResumeData.swift"; sourceTree = "<group>"; };
		E1D8EF9D21F6CF39004B70C5 /* Int64+TaskInfo.swift */ = {isa = PBXFileReference; lastKnownFileType = sourcecode.swift; path = "Int64+TaskInfo.swift"; sourceTree = "<group>"; };
		E1D8EF9F21F6CFC2004B70C5 /* Double+TaskInfo.swift */ = {isa = PBXFileReference; lastKnownFileType = sourcecode.swift; path = "Double+TaskInfo.swift"; sourceTree = "<group>"; };
		E1D8EFA121F6CFE9004B70C5 /* DispatchQueue+Safe.swift */ = {isa = PBXFileReference; lastKnownFileType = sourcecode.swift; path = "DispatchQueue+Safe.swift"; sourceTree = "<group>"; };
		E1D8EFA321F6D2B3004B70C5 /* Array+Safe.swift */ = {isa = PBXFileReference; lastKnownFileType = sourcecode.swift; path = "Array+Safe.swift"; sourceTree = "<group>"; };
		E1D8EFA521F6D328004B70C5 /* UIDevice+Free.swift */ = {isa = PBXFileReference; lastKnownFileType = sourcecode.swift; path = "UIDevice+Free.swift"; sourceTree = "<group>"; };
		E1DE88752400225300764C0A /* VideoURLStrings.plist */ = {isa = PBXFileReference; fileEncoding = 4; lastKnownFileType = text.plist.xml; path = VideoURLStrings.plist; sourceTree = "<group>"; };
>>>>>>> 4b35a986
/* End PBXFileReference section */

/* Begin PBXFrameworksBuildPhase section */
		E1EBF44324E9957E00697485 /* Frameworks */ = {
			isa = PBXFrameworksBuildPhase;
			buildActionMask = 2147483647;
			files = (
			);
			runOnlyForDeploymentPostprocessing = 0;
		};
		E1EBF44C24E9957E00697485 /* Frameworks */ = {
			isa = PBXFrameworksBuildPhase;
			buildActionMask = 2147483647;
			files = (
				E1EBF45024E9957E00697485 /* Tiercel.framework in Frameworks */,
			);
			runOnlyForDeploymentPostprocessing = 0;
		};
/* End PBXFrameworksBuildPhase section */

/* Begin PBXGroup section */
		E1EBF43C24E9957E00697485 = {
			isa = PBXGroup;
			children = (
				E1EBF44824E9957E00697485 /* Sources */,
				E1EBF45324E9957E00697485 /* TiercelTests */,
				E1EBF44724E9957E00697485 /* Products */,
			);
			sourceTree = "<group>";
		};
		E1EBF44724E9957E00697485 /* Products */ = {
			isa = PBXGroup;
			children = (
				E1EBF44624E9957E00697485 /* Tiercel.framework */,
				E1EBF44F24E9957E00697485 /* TiercelTests.xctest */,
			);
			name = Products;
			sourceTree = "<group>";
		};
		E1EBF44824E9957E00697485 /* Sources */ = {
			isa = PBXGroup;
			children = (
				E1EBF44924E9957E00697485 /* Tiercel.h */,
				E1EBF44A24E9957E00697485 /* Info.plist */,
				E1EBF48F24E9968900697485 /* General */,
				E1EBF49C24E9968900697485 /* Utility */,
				E1EBF48424E9968900697485 /* Extensions */,
			);
			path = Sources;
			sourceTree = "<group>";
		};
		E1EBF45324E9957E00697485 /* TiercelTests */ = {
			isa = PBXGroup;
			children = (
				E1EBF45424E9957E00697485 /* TiercelTests.swift */,
				E1EBF45624E9957E00697485 /* Info.plist */,
			);
			path = TiercelTests;
			sourceTree = "<group>";
		};
		E1EBF48424E9968900697485 /* Extensions */ = {
			isa = PBXGroup;
			children = (
				E1EBF48C24E9968900697485 /* String+Hash.swift */,
				E1EBF48524E9968900697485 /* Data+Hash.swift */,
				E1EBF48824E9968900697485 /* URLSession+ResumeData.swift */,
				E1EBF48724E9968900697485 /* Int64+TaskInfo.swift */,
				E1EBF48D24E9968900697485 /* Double+TaskInfo.swift */,
				E1EBF48B24E9968900697485 /* DispatchQueue+Safe.swift */,
				E1EBF48924E9968900697485 /* Array+Safe.swift */,
				E1EBF48A24E9968900697485 /* UIDevice+Free.swift */,
				E1EBF48E24E9968900697485 /* OperationQueue+DispatchQueue.swift */,
				E1EBF48624E9968900697485 /* CodingUserInfoKey+Cache.swift */,
			);
			path = Extensions;
			sourceTree = "<group>";
		};
		E1EBF48F24E9968900697485 /* General */ = {
			isa = PBXGroup;
			children = (
<<<<<<< HEAD
				E1EBF49424E9968900697485 /* Common.swift */,
				E1EBF49324E9968900697485 /* Executer.swift */,
				E1EBF49724E9968900697485 /* Cache.swift */,
				E1EBF49A24E9968900697485 /* Task.swift */,
				E1EBF49124E9968900697485 /* DownloadTask.swift */,
				E1EBF49224E9968900697485 /* SessionConfiguration.swift */,
				E1EBF49924E9968900697485 /* SessionManager.swift */,
				E1EBF49B24E9968900697485 /* SessionDelegate.swift */,
				E1EBF49024E9968900697485 /* URLConvertible.swift */,
				E1EBF49824E9968900697485 /* TiercelError.swift */,
				E1EBF49524E9968900697485 /* Notifications.swift */,
				E1EBF49624E9968900697485 /* Protector.swift */,
=======
				E1C1DD46206C9241003665A9 /* Common.swift */,
				E1C6A3D422775C33009C0935 /* Executer.swift */,
				E1C1DD45206C9241003665A9 /* Cache.swift */,
				E1C1DD47206C9241003665A9 /* Task.swift */,
				E1C1DD44206C9241003665A9 /* DownloadTask.swift */,
				E10B78A621E73C3E00DFF2B3 /* SessionConfiguration.swift */,
				E1C1DD48206C9241003665A9 /* SessionManager.swift */,
				E1C1DD49206C9241003665A9 /* SessionDelegate.swift */,
				E1A14405228A95FC00B4CD6D /* URLConvertible.swift */,
				E1A14407228A9CA100B4CD6D /* TiercelError.swift */,
				E1438F6723C7274F00C1EC9F /* Protected.swift */,
				E1AC760023D5A789008ED7D0 /* Notifications.swift */,
>>>>>>> 4b35a986
			);
			path = General;
			sourceTree = "<group>";
		};
		E1EBF49C24E9968900697485 /* Utility */ = {
			isa = PBXGroup;
			children = (
				E1EBF49D24E9968900697485 /* ResumeDataHelper.swift */,
				E1EBF49E24E9968900697485 /* FileChecksumHelper.swift */,
			);
			path = Utility;
			sourceTree = "<group>";
		};
/* End PBXGroup section */

/* Begin PBXHeadersBuildPhase section */
		E1EBF44124E9957E00697485 /* Headers */ = {
			isa = PBXHeadersBuildPhase;
			buildActionMask = 2147483647;
			files = (
				E1EBF45724E9957E00697485 /* Tiercel.h in Headers */,
			);
			runOnlyForDeploymentPostprocessing = 0;
		};
/* End PBXHeadersBuildPhase section */

/* Begin PBXNativeTarget section */
		E1EBF44524E9957E00697485 /* Tiercel */ = {
			isa = PBXNativeTarget;
			buildConfigurationList = E1EBF45A24E9957E00697485 /* Build configuration list for PBXNativeTarget "Tiercel" */;
			buildPhases = (
				E1EBF44124E9957E00697485 /* Headers */,
				E1EBF44224E9957E00697485 /* Sources */,
				E1EBF44324E9957E00697485 /* Frameworks */,
				E1EBF44424E9957E00697485 /* Resources */,
			);
			buildRules = (
			);
			dependencies = (
			);
			name = Tiercel;
			productName = Tiercel;
			productReference = E1EBF44624E9957E00697485 /* Tiercel.framework */;
			productType = "com.apple.product-type.framework";
		};
		E1EBF44E24E9957E00697485 /* TiercelTests */ = {
			isa = PBXNativeTarget;
			buildConfigurationList = E1EBF45D24E9957E00697485 /* Build configuration list for PBXNativeTarget "TiercelTests" */;
			buildPhases = (
				E1EBF44B24E9957E00697485 /* Sources */,
				E1EBF44C24E9957E00697485 /* Frameworks */,
				E1EBF44D24E9957E00697485 /* Resources */,
			);
			buildRules = (
			);
			dependencies = (
				E1EBF45224E9957E00697485 /* PBXTargetDependency */,
			);
			name = TiercelTests;
			productName = TiercelTests;
			productReference = E1EBF44F24E9957E00697485 /* TiercelTests.xctest */;
			productType = "com.apple.product-type.bundle.unit-test";
		};
/* End PBXNativeTarget section */

/* Begin PBXProject section */
		E1EBF43D24E9957E00697485 /* Project object */ = {
			isa = PBXProject;
			attributes = {
				LastSwiftUpdateCheck = 1160;
				LastUpgradeCheck = 1160;
				ORGANIZATIONNAME = Daniels;
				TargetAttributes = {
					E1EBF44524E9957E00697485 = {
						CreatedOnToolsVersion = 11.6;
					};
					E1EBF44E24E9957E00697485 = {
						CreatedOnToolsVersion = 11.6;
					};
				};
			};
			buildConfigurationList = E1EBF44024E9957E00697485 /* Build configuration list for PBXProject "Tiercel" */;
			compatibilityVersion = "Xcode 9.3";
			developmentRegion = en;
			hasScannedForEncodings = 0;
			knownRegions = (
				en,
				Base,
			);
			mainGroup = E1EBF43C24E9957E00697485;
			productRefGroup = E1EBF44724E9957E00697485 /* Products */;
			projectDirPath = "";
			projectRoot = "";
			targets = (
				E1EBF44524E9957E00697485 /* Tiercel */,
				E1EBF44E24E9957E00697485 /* TiercelTests */,
			);
		};
/* End PBXProject section */

/* Begin PBXResourcesBuildPhase section */
		E1EBF44424E9957E00697485 /* Resources */ = {
			isa = PBXResourcesBuildPhase;
			buildActionMask = 2147483647;
			files = (
			);
			runOnlyForDeploymentPostprocessing = 0;
		};
		E1EBF44D24E9957E00697485 /* Resources */ = {
			isa = PBXResourcesBuildPhase;
			buildActionMask = 2147483647;
			files = (
			);
			runOnlyForDeploymentPostprocessing = 0;
		};
/* End PBXResourcesBuildPhase section */

/* Begin PBXSourcesBuildPhase section */
		E1EBF44224E9957E00697485 /* Sources */ = {
			isa = PBXSourcesBuildPhase;
			buildActionMask = 2147483647;
			files = (
<<<<<<< HEAD
				E1EBF49F24E9968900697485 /* Data+Hash.swift in Sources */,
				E1EBF4A424E9968900697485 /* UIDevice+Free.swift in Sources */,
				E1EBF4A924E9968900697485 /* URLConvertible.swift in Sources */,
				E1EBF4A624E9968900697485 /* String+Hash.swift in Sources */,
				E1EBF4B124E9968900697485 /* TiercelError.swift in Sources */,
				E1EBF4AA24E9968900697485 /* DownloadTask.swift in Sources */,
				E1EBF4A524E9968900697485 /* DispatchQueue+Safe.swift in Sources */,
				E1EBF4A324E9968900697485 /* Array+Safe.swift in Sources */,
				E1EBF4A824E9968900697485 /* OperationQueue+DispatchQueue.swift in Sources */,
				E1EBF4AE24E9968900697485 /* Notifications.swift in Sources */,
				E1EBF4A024E9968900697485 /* CodingUserInfoKey+Cache.swift in Sources */,
				E1EBF4B024E9968900697485 /* Cache.swift in Sources */,
				E1EBF4A124E9968900697485 /* Int64+TaskInfo.swift in Sources */,
				E1EBF4AC24E9968900697485 /* Executer.swift in Sources */,
				E1EBF4B624E9968900697485 /* FileChecksumHelper.swift in Sources */,
				E1EBF4A724E9968900697485 /* Double+TaskInfo.swift in Sources */,
				E1EBF4B524E9968900697485 /* ResumeDataHelper.swift in Sources */,
				E1EBF4AB24E9968900697485 /* SessionConfiguration.swift in Sources */,
				E1EBF4AD24E9968900697485 /* Common.swift in Sources */,
				E1EBF4AF24E9968900697485 /* Protector.swift in Sources */,
				E1EBF4B224E9968900697485 /* SessionManager.swift in Sources */,
				E1EBF4B324E9968900697485 /* Task.swift in Sources */,
				E1EBF4A224E9968900697485 /* URLSession+ResumeData.swift in Sources */,
				E1EBF4B424E9968900697485 /* SessionDelegate.swift in Sources */,
=======
				E1AC760123D5A789008ED7D0 /* Notifications.swift in Sources */,
				E1D8EF9821F6CE53004B70C5 /* String+Hash.swift in Sources */,
				E1D8EFA621F6D328004B70C5 /* UIDevice+Free.swift in Sources */,
				E1D8EFA021F6CFC2004B70C5 /* Double+TaskInfo.swift in Sources */,
				E1C1DD4D206C9241003665A9 /* Task.swift in Sources */,
				E10B78A721E73C3E00DFF2B3 /* ResumeDataHelper.swift in Sources */,
				E1D8EF9C21F6CEFB004B70C5 /* URLSession+ResumeData.swift in Sources */,
				E1D8EFA421F6D2B3004B70C5 /* Array+Safe.swift in Sources */,
				E18F465B228B207A0086BBDF /* CodingUserInfoKey+Cache.swift in Sources */,
				E1C1DD4E206C9241003665A9 /* SessionManager.swift in Sources */,
				E1C6A3D522775C33009C0935 /* Executer.swift in Sources */,
				E1D8EF9A21F6CE5C004B70C5 /* Data+Hash.swift in Sources */,
				E1C6A3DA22775F23009C0935 /* OperationQueue+DispatchQueue.swift in Sources */,
				E1C1DD4C206C9241003665A9 /* Common.swift in Sources */,
				E1C1DD4B206C9241003665A9 /* Cache.swift in Sources */,
				E1D8EF9521F6B916004B70C5 /* FileChecksumHelper.swift in Sources */,
				E1C1DD4A206C9241003665A9 /* DownloadTask.swift in Sources */,
				E1D8EF9E21F6CF39004B70C5 /* Int64+TaskInfo.swift in Sources */,
				E10B78A821E73C3E00DFF2B3 /* SessionConfiguration.swift in Sources */,
				E1C1DD4F206C9241003665A9 /* SessionDelegate.swift in Sources */,
				E1D8EFA221F6CFE9004B70C5 /* DispatchQueue+Safe.swift in Sources */,
				E1A14408228A9CA100B4CD6D /* TiercelError.swift in Sources */,
				E1438F6823C7274F00C1EC9F /* Protected.swift in Sources */,
				E1A14406228A95FC00B4CD6D /* URLConvertible.swift in Sources */,
>>>>>>> 4b35a986
			);
			runOnlyForDeploymentPostprocessing = 0;
		};
		E1EBF44B24E9957E00697485 /* Sources */ = {
			isa = PBXSourcesBuildPhase;
			buildActionMask = 2147483647;
			files = (
				E1EBF45524E9957E00697485 /* TiercelTests.swift in Sources */,
			);
			runOnlyForDeploymentPostprocessing = 0;
		};
/* End PBXSourcesBuildPhase section */

/* Begin PBXTargetDependency section */
		E1EBF45224E9957E00697485 /* PBXTargetDependency */ = {
			isa = PBXTargetDependency;
			target = E1EBF44524E9957E00697485 /* Tiercel */;
			targetProxy = E1EBF45124E9957E00697485 /* PBXContainerItemProxy */;
		};
/* End PBXTargetDependency section */

/* Begin XCBuildConfiguration section */
		E1EBF45824E9957E00697485 /* Debug */ = {
			isa = XCBuildConfiguration;
			buildSettings = {
				ALWAYS_SEARCH_USER_PATHS = NO;
				CLANG_ANALYZER_NONNULL = YES;
				CLANG_ANALYZER_NUMBER_OBJECT_CONVERSION = YES_AGGRESSIVE;
				CLANG_CXX_LANGUAGE_STANDARD = "gnu++14";
				CLANG_CXX_LIBRARY = "libc++";
				CLANG_ENABLE_MODULES = YES;
				CLANG_ENABLE_OBJC_ARC = YES;
				CLANG_ENABLE_OBJC_WEAK = YES;
				CLANG_WARN_BLOCK_CAPTURE_AUTORELEASING = YES;
				CLANG_WARN_BOOL_CONVERSION = YES;
				CLANG_WARN_COMMA = YES;
				CLANG_WARN_CONSTANT_CONVERSION = YES;
				CLANG_WARN_DEPRECATED_OBJC_IMPLEMENTATIONS = YES;
				CLANG_WARN_DIRECT_OBJC_ISA_USAGE = YES_ERROR;
				CLANG_WARN_DOCUMENTATION_COMMENTS = YES;
				CLANG_WARN_EMPTY_BODY = YES;
				CLANG_WARN_ENUM_CONVERSION = YES;
				CLANG_WARN_INFINITE_RECURSION = YES;
				CLANG_WARN_INT_CONVERSION = YES;
				CLANG_WARN_NON_LITERAL_NULL_CONVERSION = YES;
				CLANG_WARN_OBJC_IMPLICIT_RETAIN_SELF = YES;
				CLANG_WARN_OBJC_LITERAL_CONVERSION = YES;
				CLANG_WARN_OBJC_ROOT_CLASS = YES_ERROR;
				CLANG_WARN_RANGE_LOOP_ANALYSIS = YES;
				CLANG_WARN_STRICT_PROTOTYPES = YES;
				CLANG_WARN_SUSPICIOUS_MOVE = YES;
				CLANG_WARN_UNGUARDED_AVAILABILITY = YES_AGGRESSIVE;
				CLANG_WARN_UNREACHABLE_CODE = YES;
				CLANG_WARN__DUPLICATE_METHOD_MATCH = YES;
				COPY_PHASE_STRIP = NO;
				CURRENT_PROJECT_VERSION = 1;
				DEBUG_INFORMATION_FORMAT = dwarf;
				ENABLE_STRICT_OBJC_MSGSEND = YES;
				ENABLE_TESTABILITY = YES;
				GCC_C_LANGUAGE_STANDARD = gnu11;
				GCC_DYNAMIC_NO_PIC = NO;
				GCC_NO_COMMON_BLOCKS = YES;
				GCC_OPTIMIZATION_LEVEL = 0;
				GCC_PREPROCESSOR_DEFINITIONS = (
					"DEBUG=1",
					"$(inherited)",
				);
				GCC_WARN_64_TO_32_BIT_CONVERSION = YES;
				GCC_WARN_ABOUT_RETURN_TYPE = YES_ERROR;
				GCC_WARN_UNDECLARED_SELECTOR = YES;
				GCC_WARN_UNINITIALIZED_AUTOS = YES_AGGRESSIVE;
				GCC_WARN_UNUSED_FUNCTION = YES;
				GCC_WARN_UNUSED_VARIABLE = YES;
				IPHONEOS_DEPLOYMENT_TARGET = 13.6;
				MTL_ENABLE_DEBUG_INFO = INCLUDE_SOURCE;
				MTL_FAST_MATH = YES;
				ONLY_ACTIVE_ARCH = YES;
				SDKROOT = iphoneos;
				SWIFT_ACTIVE_COMPILATION_CONDITIONS = DEBUG;
				SWIFT_OPTIMIZATION_LEVEL = "-Onone";
				VERSIONING_SYSTEM = "apple-generic";
				VERSION_INFO_PREFIX = "";
			};
			name = Debug;
		};
		E1EBF45924E9957E00697485 /* Release */ = {
			isa = XCBuildConfiguration;
			buildSettings = {
				ALWAYS_SEARCH_USER_PATHS = NO;
				CLANG_ANALYZER_NONNULL = YES;
				CLANG_ANALYZER_NUMBER_OBJECT_CONVERSION = YES_AGGRESSIVE;
				CLANG_CXX_LANGUAGE_STANDARD = "gnu++14";
				CLANG_CXX_LIBRARY = "libc++";
				CLANG_ENABLE_MODULES = YES;
				CLANG_ENABLE_OBJC_ARC = YES;
				CLANG_ENABLE_OBJC_WEAK = YES;
				CLANG_WARN_BLOCK_CAPTURE_AUTORELEASING = YES;
				CLANG_WARN_BOOL_CONVERSION = YES;
				CLANG_WARN_COMMA = YES;
				CLANG_WARN_CONSTANT_CONVERSION = YES;
				CLANG_WARN_DEPRECATED_OBJC_IMPLEMENTATIONS = YES;
				CLANG_WARN_DIRECT_OBJC_ISA_USAGE = YES_ERROR;
				CLANG_WARN_DOCUMENTATION_COMMENTS = YES;
				CLANG_WARN_EMPTY_BODY = YES;
				CLANG_WARN_ENUM_CONVERSION = YES;
				CLANG_WARN_INFINITE_RECURSION = YES;
				CLANG_WARN_INT_CONVERSION = YES;
				CLANG_WARN_NON_LITERAL_NULL_CONVERSION = YES;
				CLANG_WARN_OBJC_IMPLICIT_RETAIN_SELF = YES;
				CLANG_WARN_OBJC_LITERAL_CONVERSION = YES;
				CLANG_WARN_OBJC_ROOT_CLASS = YES_ERROR;
				CLANG_WARN_RANGE_LOOP_ANALYSIS = YES;
				CLANG_WARN_STRICT_PROTOTYPES = YES;
				CLANG_WARN_SUSPICIOUS_MOVE = YES;
				CLANG_WARN_UNGUARDED_AVAILABILITY = YES_AGGRESSIVE;
				CLANG_WARN_UNREACHABLE_CODE = YES;
				CLANG_WARN__DUPLICATE_METHOD_MATCH = YES;
				COPY_PHASE_STRIP = NO;
				CURRENT_PROJECT_VERSION = 1;
				DEBUG_INFORMATION_FORMAT = "dwarf-with-dsym";
				ENABLE_NS_ASSERTIONS = NO;
				ENABLE_STRICT_OBJC_MSGSEND = YES;
				GCC_C_LANGUAGE_STANDARD = gnu11;
				GCC_NO_COMMON_BLOCKS = YES;
				GCC_WARN_64_TO_32_BIT_CONVERSION = YES;
				GCC_WARN_ABOUT_RETURN_TYPE = YES_ERROR;
				GCC_WARN_UNDECLARED_SELECTOR = YES;
				GCC_WARN_UNINITIALIZED_AUTOS = YES_AGGRESSIVE;
				GCC_WARN_UNUSED_FUNCTION = YES;
				GCC_WARN_UNUSED_VARIABLE = YES;
				IPHONEOS_DEPLOYMENT_TARGET = 13.6;
				MTL_ENABLE_DEBUG_INFO = NO;
				MTL_FAST_MATH = YES;
				SDKROOT = iphoneos;
				SWIFT_COMPILATION_MODE = wholemodule;
				SWIFT_OPTIMIZATION_LEVEL = "-O";
				VALIDATE_PRODUCT = YES;
				VERSIONING_SYSTEM = "apple-generic";
				VERSION_INFO_PREFIX = "";
			};
			name = Release;
		};
		E1EBF45B24E9957E00697485 /* Debug */ = {
			isa = XCBuildConfiguration;
			buildSettings = {
				CODE_SIGN_STYLE = Automatic;
				DEFINES_MODULE = YES;
				DEVELOPMENT_TEAM = Y3437T5EGX;
				DYLIB_COMPATIBILITY_VERSION = 1;
				DYLIB_CURRENT_VERSION = 1;
				DYLIB_INSTALL_NAME_BASE = "@rpath";
				INFOPLIST_FILE = "$(SRCROOT)/Sources/Info.plist";
				INSTALL_PATH = "$(LOCAL_LIBRARY_DIR)/Frameworks";
				IPHONEOS_DEPLOYMENT_TARGET = 10.0;
<<<<<<< HEAD
				LD_RUNPATH_SEARCH_PATHS = (
					"$(inherited)",
					"@executable_path/Frameworks",
					"@loader_path/Frameworks",
				);
				MARKETING_VERSION = 3.2.1;
=======
				LD_RUNPATH_SEARCH_PATHS = "$(inherited) @executable_path/Frameworks @loader_path/Frameworks";
				MARKETING_VERSION = 3.2.3;
>>>>>>> 4b35a986
				PRODUCT_BUNDLE_IDENTIFIER = com.Daniels.Tiercel;
				PRODUCT_NAME = "$(TARGET_NAME:c99extidentifier)";
				SKIP_INSTALL = YES;
				SUPPORTS_MACCATALYST = NO;
				SWIFT_VERSION = 5.0;
				TARGETED_DEVICE_FAMILY = "1,2";
			};
			name = Debug;
		};
		E1EBF45C24E9957E00697485 /* Release */ = {
			isa = XCBuildConfiguration;
			buildSettings = {
				CODE_SIGN_STYLE = Automatic;
				DEFINES_MODULE = YES;
				DEVELOPMENT_TEAM = Y3437T5EGX;
				DYLIB_COMPATIBILITY_VERSION = 1;
				DYLIB_CURRENT_VERSION = 1;
				DYLIB_INSTALL_NAME_BASE = "@rpath";
				INFOPLIST_FILE = "$(SRCROOT)/Sources/Info.plist";
				INSTALL_PATH = "$(LOCAL_LIBRARY_DIR)/Frameworks";
				IPHONEOS_DEPLOYMENT_TARGET = 10.0;
<<<<<<< HEAD
				LD_RUNPATH_SEARCH_PATHS = (
					"$(inherited)",
					"@executable_path/Frameworks",
					"@loader_path/Frameworks",
				);
				MARKETING_VERSION = 3.2.1;
=======
				LD_RUNPATH_SEARCH_PATHS = "$(inherited) @executable_path/Frameworks @loader_path/Frameworks";
				MARKETING_VERSION = 3.2.3;
>>>>>>> 4b35a986
				PRODUCT_BUNDLE_IDENTIFIER = com.Daniels.Tiercel;
				PRODUCT_NAME = "$(TARGET_NAME:c99extidentifier)";
				SKIP_INSTALL = YES;
				SUPPORTS_MACCATALYST = NO;
				SWIFT_VERSION = 5.0;
				TARGETED_DEVICE_FAMILY = "1,2";
			};
			name = Release;
		};
		E1EBF45E24E9957E00697485 /* Debug */ = {
			isa = XCBuildConfiguration;
			buildSettings = {
				ALWAYS_EMBED_SWIFT_STANDARD_LIBRARIES = YES;
				CODE_SIGN_STYLE = Automatic;
				DEVELOPMENT_TEAM = Y3437T5EGX;
				INFOPLIST_FILE = TiercelTests/Info.plist;
				LD_RUNPATH_SEARCH_PATHS = (
					"$(inherited)",
					"@executable_path/Frameworks",
					"@loader_path/Frameworks",
				);
				PRODUCT_BUNDLE_IDENTIFIER = com.Daniels.TiercelTests;
				PRODUCT_NAME = "$(TARGET_NAME)";
				SWIFT_VERSION = 5.0;
				TARGETED_DEVICE_FAMILY = "1,2";
			};
			name = Debug;
		};
		E1EBF45F24E9957E00697485 /* Release */ = {
			isa = XCBuildConfiguration;
			buildSettings = {
				ALWAYS_EMBED_SWIFT_STANDARD_LIBRARIES = YES;
				CODE_SIGN_STYLE = Automatic;
				DEVELOPMENT_TEAM = Y3437T5EGX;
				INFOPLIST_FILE = TiercelTests/Info.plist;
				LD_RUNPATH_SEARCH_PATHS = (
					"$(inherited)",
					"@executable_path/Frameworks",
					"@loader_path/Frameworks",
				);
				PRODUCT_BUNDLE_IDENTIFIER = com.Daniels.TiercelTests;
				PRODUCT_NAME = "$(TARGET_NAME)";
				SWIFT_VERSION = 5.0;
				TARGETED_DEVICE_FAMILY = "1,2";
			};
			name = Release;
		};
/* End XCBuildConfiguration section */

/* Begin XCConfigurationList section */
		E1EBF44024E9957E00697485 /* Build configuration list for PBXProject "Tiercel" */ = {
			isa = XCConfigurationList;
			buildConfigurations = (
				E1EBF45824E9957E00697485 /* Debug */,
				E1EBF45924E9957E00697485 /* Release */,
			);
			defaultConfigurationIsVisible = 0;
			defaultConfigurationName = Release;
		};
		E1EBF45A24E9957E00697485 /* Build configuration list for PBXNativeTarget "Tiercel" */ = {
			isa = XCConfigurationList;
			buildConfigurations = (
				E1EBF45B24E9957E00697485 /* Debug */,
				E1EBF45C24E9957E00697485 /* Release */,
			);
			defaultConfigurationIsVisible = 0;
			defaultConfigurationName = Release;
		};
		E1EBF45D24E9957E00697485 /* Build configuration list for PBXNativeTarget "TiercelTests" */ = {
			isa = XCConfigurationList;
			buildConfigurations = (
				E1EBF45E24E9957E00697485 /* Debug */,
				E1EBF45F24E9957E00697485 /* Release */,
			);
			defaultConfigurationIsVisible = 0;
			defaultConfigurationName = Release;
		};
/* End XCConfigurationList section */
	};
	rootObject = E1EBF43D24E9957E00697485 /* Project object */;
}<|MERGE_RESOLUTION|>--- conflicted
+++ resolved
@@ -7,7 +7,6 @@
 	objects = {
 
 /* Begin PBXBuildFile section */
-<<<<<<< HEAD
 		E1EBF45024E9957E00697485 /* Tiercel.framework in Frameworks */ = {isa = PBXBuildFile; fileRef = E1EBF44624E9957E00697485 /* Tiercel.framework */; };
 		E1EBF45524E9957E00697485 /* TiercelTests.swift in Sources */ = {isa = PBXBuildFile; fileRef = E1EBF45424E9957E00697485 /* TiercelTests.swift */; };
 		E1EBF45724E9957E00697485 /* Tiercel.h in Headers */ = {isa = PBXBuildFile; fileRef = E1EBF44924E9957E00697485 /* Tiercel.h */; settings = {ATTRIBUTES = (Public, ); }; };
@@ -27,7 +26,6 @@
 		E1EBF4AC24E9968900697485 /* Executer.swift in Sources */ = {isa = PBXBuildFile; fileRef = E1EBF49324E9968900697485 /* Executer.swift */; };
 		E1EBF4AD24E9968900697485 /* Common.swift in Sources */ = {isa = PBXBuildFile; fileRef = E1EBF49424E9968900697485 /* Common.swift */; };
 		E1EBF4AE24E9968900697485 /* Notifications.swift in Sources */ = {isa = PBXBuildFile; fileRef = E1EBF49524E9968900697485 /* Notifications.swift */; };
-		E1EBF4AF24E9968900697485 /* Protector.swift in Sources */ = {isa = PBXBuildFile; fileRef = E1EBF49624E9968900697485 /* Protector.swift */; };
 		E1EBF4B024E9968900697485 /* Cache.swift in Sources */ = {isa = PBXBuildFile; fileRef = E1EBF49724E9968900697485 /* Cache.swift */; };
 		E1EBF4B124E9968900697485 /* TiercelError.swift in Sources */ = {isa = PBXBuildFile; fileRef = E1EBF49824E9968900697485 /* TiercelError.swift */; };
 		E1EBF4B224E9968900697485 /* SessionManager.swift in Sources */ = {isa = PBXBuildFile; fileRef = E1EBF49924E9968900697485 /* SessionManager.swift */; };
@@ -35,50 +33,7 @@
 		E1EBF4B424E9968900697485 /* SessionDelegate.swift in Sources */ = {isa = PBXBuildFile; fileRef = E1EBF49B24E9968900697485 /* SessionDelegate.swift */; };
 		E1EBF4B524E9968900697485 /* ResumeDataHelper.swift in Sources */ = {isa = PBXBuildFile; fileRef = E1EBF49D24E9968900697485 /* ResumeDataHelper.swift */; };
 		E1EBF4B624E9968900697485 /* FileChecksumHelper.swift in Sources */ = {isa = PBXBuildFile; fileRef = E1EBF49E24E9968900697485 /* FileChecksumHelper.swift */; };
-=======
-		E10B78A721E73C3E00DFF2B3 /* ResumeDataHelper.swift in Sources */ = {isa = PBXBuildFile; fileRef = E10B78A521E73C3E00DFF2B3 /* ResumeDataHelper.swift */; };
-		E10B78A821E73C3E00DFF2B3 /* SessionConfiguration.swift in Sources */ = {isa = PBXBuildFile; fileRef = E10B78A621E73C3E00DFF2B3 /* SessionConfiguration.swift */; };
-		E1438F6823C7274F00C1EC9F /* Protected.swift in Sources */ = {isa = PBXBuildFile; fileRef = E1438F6723C7274F00C1EC9F /* Protected.swift */; };
-		E18F465B228B207A0086BBDF /* CodingUserInfoKey+Cache.swift in Sources */ = {isa = PBXBuildFile; fileRef = E18F465A228B207A0086BBDF /* CodingUserInfoKey+Cache.swift */; };
-		E18F465C228B207A0086BBDF /* CodingUserInfoKey+Cache.swift in Sources */ = {isa = PBXBuildFile; fileRef = E18F465A228B207A0086BBDF /* CodingUserInfoKey+Cache.swift */; };
-		E1A14406228A95FC00B4CD6D /* URLConvertible.swift in Sources */ = {isa = PBXBuildFile; fileRef = E1A14405228A95FC00B4CD6D /* URLConvertible.swift */; };
-		E1A14408228A9CA100B4CD6D /* TiercelError.swift in Sources */ = {isa = PBXBuildFile; fileRef = E1A14407228A9CA100B4CD6D /* TiercelError.swift */; };
-		E1AC760123D5A789008ED7D0 /* Notifications.swift in Sources */ = {isa = PBXBuildFile; fileRef = E1AC760023D5A789008ED7D0 /* Notifications.swift */; };
-		E1BDF1FB24090B6D0059673E /* Tiercel.framework in Frameworks */ = {isa = PBXBuildFile; fileRef = E1C1DD39206C91EF003665A9 /* Tiercel.framework */; };
-		E1BDF1FC24090B6D0059673E /* Tiercel.framework in Embed Frameworks */ = {isa = PBXBuildFile; fileRef = E1C1DD39206C91EF003665A9 /* Tiercel.framework */; settings = {ATTRIBUTES = (CodeSignOnCopy, RemoveHeadersOnCopy, ); }; };
-		E1C1DD3E206C91EF003665A9 /* Tiercel.h in Headers */ = {isa = PBXBuildFile; fileRef = E1C1DD3C206C91EF003665A9 /* Tiercel.h */; settings = {ATTRIBUTES = (Public, ); }; };
-		E1C1DD4A206C9241003665A9 /* DownloadTask.swift in Sources */ = {isa = PBXBuildFile; fileRef = E1C1DD44206C9241003665A9 /* DownloadTask.swift */; };
-		E1C1DD4B206C9241003665A9 /* Cache.swift in Sources */ = {isa = PBXBuildFile; fileRef = E1C1DD45206C9241003665A9 /* Cache.swift */; };
-		E1C1DD4C206C9241003665A9 /* Common.swift in Sources */ = {isa = PBXBuildFile; fileRef = E1C1DD46206C9241003665A9 /* Common.swift */; };
-		E1C1DD4D206C9241003665A9 /* Task.swift in Sources */ = {isa = PBXBuildFile; fileRef = E1C1DD47206C9241003665A9 /* Task.swift */; };
-		E1C1DD4E206C9241003665A9 /* SessionManager.swift in Sources */ = {isa = PBXBuildFile; fileRef = E1C1DD48206C9241003665A9 /* SessionManager.swift */; };
-		E1C1DD4F206C9241003665A9 /* SessionDelegate.swift in Sources */ = {isa = PBXBuildFile; fileRef = E1C1DD49206C9241003665A9 /* SessionDelegate.swift */; };
-		E1C1DD57206C92FE003665A9 /* AppDelegate.swift in Sources */ = {isa = PBXBuildFile; fileRef = E1C1DD56206C92FE003665A9 /* AppDelegate.swift */; };
-		E1C1DD5C206C92FE003665A9 /* Main.storyboard in Resources */ = {isa = PBXBuildFile; fileRef = E1C1DD5A206C92FE003665A9 /* Main.storyboard */; };
-		E1C1DD5E206C92FE003665A9 /* Assets.xcassets in Resources */ = {isa = PBXBuildFile; fileRef = E1C1DD5D206C92FE003665A9 /* Assets.xcassets */; };
-		E1C1DD61206C92FE003665A9 /* LaunchScreen.storyboard in Resources */ = {isa = PBXBuildFile; fileRef = E1C1DD5F206C92FE003665A9 /* LaunchScreen.storyboard */; };
-		E1C1DD6B206C937B003665A9 /* ViewController2.swift in Sources */ = {isa = PBXBuildFile; fileRef = E1C1DD66206C937A003665A9 /* ViewController2.swift */; };
-		E1C1DD6C206C937B003665A9 /* ListViewController.swift in Sources */ = {isa = PBXBuildFile; fileRef = E1C1DD67206C937B003665A9 /* ListViewController.swift */; };
-		E1C1DD6D206C937B003665A9 /* ViewController1.swift in Sources */ = {isa = PBXBuildFile; fileRef = E1C1DD68206C937B003665A9 /* ViewController1.swift */; };
-		E1C1DD6E206C937B003665A9 /* ListViewCell.swift in Sources */ = {isa = PBXBuildFile; fileRef = E1C1DD69206C937B003665A9 /* ListViewCell.swift */; };
-		E1C1DD6F206C937B003665A9 /* ViewController3.swift in Sources */ = {isa = PBXBuildFile; fileRef = E1C1DD6A206C937B003665A9 /* ViewController3.swift */; };
-		E1C1DD74206C9385003665A9 /* DownloadViewController.swift in Sources */ = {isa = PBXBuildFile; fileRef = E1C1DD70206C9385003665A9 /* DownloadViewController.swift */; };
-		E1C1DD75206C9385003665A9 /* DownloadTaskCell.swift in Sources */ = {isa = PBXBuildFile; fileRef = E1C1DD71206C9385003665A9 /* DownloadTaskCell.swift */; };
-		E1C1DD76206C9385003665A9 /* BaseViewController.swift in Sources */ = {isa = PBXBuildFile; fileRef = E1C1DD72206C9385003665A9 /* BaseViewController.swift */; };
-		E1C1DD77206C9385003665A9 /* DownloadTaskCell.xib in Resources */ = {isa = PBXBuildFile; fileRef = E1C1DD73206C9385003665A9 /* DownloadTaskCell.xib */; };
-		E1C6A3D522775C33009C0935 /* Executer.swift in Sources */ = {isa = PBXBuildFile; fileRef = E1C6A3D422775C33009C0935 /* Executer.swift */; };
-		E1C6A3DA22775F23009C0935 /* OperationQueue+DispatchQueue.swift in Sources */ = {isa = PBXBuildFile; fileRef = E1C6A3D922775F23009C0935 /* OperationQueue+DispatchQueue.swift */; };
-		E1D8EF9521F6B916004B70C5 /* FileChecksumHelper.swift in Sources */ = {isa = PBXBuildFile; fileRef = E1D8EF9421F6B916004B70C5 /* FileChecksumHelper.swift */; };
-		E1D8EF9821F6CE53004B70C5 /* String+Hash.swift in Sources */ = {isa = PBXBuildFile; fileRef = E1D8EF9721F6CE53004B70C5 /* String+Hash.swift */; };
-		E1D8EF9A21F6CE5C004B70C5 /* Data+Hash.swift in Sources */ = {isa = PBXBuildFile; fileRef = E1D8EF9921F6CE5C004B70C5 /* Data+Hash.swift */; };
-		E1D8EF9C21F6CEFB004B70C5 /* URLSession+ResumeData.swift in Sources */ = {isa = PBXBuildFile; fileRef = E1D8EF9B21F6CEFB004B70C5 /* URLSession+ResumeData.swift */; };
-		E1D8EF9E21F6CF39004B70C5 /* Int64+TaskInfo.swift in Sources */ = {isa = PBXBuildFile; fileRef = E1D8EF9D21F6CF39004B70C5 /* Int64+TaskInfo.swift */; };
-		E1D8EFA021F6CFC2004B70C5 /* Double+TaskInfo.swift in Sources */ = {isa = PBXBuildFile; fileRef = E1D8EF9F21F6CFC2004B70C5 /* Double+TaskInfo.swift */; };
-		E1D8EFA221F6CFE9004B70C5 /* DispatchQueue+Safe.swift in Sources */ = {isa = PBXBuildFile; fileRef = E1D8EFA121F6CFE9004B70C5 /* DispatchQueue+Safe.swift */; };
-		E1D8EFA421F6D2B3004B70C5 /* Array+Safe.swift in Sources */ = {isa = PBXBuildFile; fileRef = E1D8EFA321F6D2B3004B70C5 /* Array+Safe.swift */; };
-		E1D8EFA621F6D328004B70C5 /* UIDevice+Free.swift in Sources */ = {isa = PBXBuildFile; fileRef = E1D8EFA521F6D328004B70C5 /* UIDevice+Free.swift */; };
-		E1DE88762400225300764C0A /* VideoURLStrings.plist in Resources */ = {isa = PBXBuildFile; fileRef = E1DE88752400225300764C0A /* VideoURLStrings.plist */; };
->>>>>>> 4b35a986
+		E1FE924826E905E200FA3B2E /* Protected.swift in Sources */ = {isa = PBXBuildFile; fileRef = E1FE924726E905E200FA3B2E /* Protected.swift */; };
 /* End PBXBuildFile section */
 
 /* Begin PBXContainerItemProxy section */
@@ -92,7 +47,6 @@
 /* End PBXContainerItemProxy section */
 
 /* Begin PBXFileReference section */
-<<<<<<< HEAD
 		E1EBF44624E9957E00697485 /* Tiercel.framework */ = {isa = PBXFileReference; explicitFileType = wrapper.framework; includeInIndex = 0; path = Tiercel.framework; sourceTree = BUILT_PRODUCTS_DIR; };
 		E1EBF44924E9957E00697485 /* Tiercel.h */ = {isa = PBXFileReference; lastKnownFileType = sourcecode.c.h; path = Tiercel.h; sourceTree = "<group>"; };
 		E1EBF44A24E9957E00697485 /* Info.plist */ = {isa = PBXFileReference; lastKnownFileType = text.plist.xml; path = Info.plist; sourceTree = "<group>"; };
@@ -115,7 +69,6 @@
 		E1EBF49324E9968900697485 /* Executer.swift */ = {isa = PBXFileReference; fileEncoding = 4; lastKnownFileType = sourcecode.swift; path = Executer.swift; sourceTree = "<group>"; };
 		E1EBF49424E9968900697485 /* Common.swift */ = {isa = PBXFileReference; fileEncoding = 4; lastKnownFileType = sourcecode.swift; path = Common.swift; sourceTree = "<group>"; };
 		E1EBF49524E9968900697485 /* Notifications.swift */ = {isa = PBXFileReference; fileEncoding = 4; lastKnownFileType = sourcecode.swift; path = Notifications.swift; sourceTree = "<group>"; };
-		E1EBF49624E9968900697485 /* Protector.swift */ = {isa = PBXFileReference; fileEncoding = 4; lastKnownFileType = sourcecode.swift; path = Protector.swift; sourceTree = "<group>"; };
 		E1EBF49724E9968900697485 /* Cache.swift */ = {isa = PBXFileReference; fileEncoding = 4; lastKnownFileType = sourcecode.swift; path = Cache.swift; sourceTree = "<group>"; };
 		E1EBF49824E9968900697485 /* TiercelError.swift */ = {isa = PBXFileReference; fileEncoding = 4; lastKnownFileType = sourcecode.swift; path = TiercelError.swift; sourceTree = "<group>"; };
 		E1EBF49924E9968900697485 /* SessionManager.swift */ = {isa = PBXFileReference; fileEncoding = 4; lastKnownFileType = sourcecode.swift; path = SessionManager.swift; sourceTree = "<group>"; };
@@ -123,51 +76,7 @@
 		E1EBF49B24E9968900697485 /* SessionDelegate.swift */ = {isa = PBXFileReference; fileEncoding = 4; lastKnownFileType = sourcecode.swift; path = SessionDelegate.swift; sourceTree = "<group>"; };
 		E1EBF49D24E9968900697485 /* ResumeDataHelper.swift */ = {isa = PBXFileReference; fileEncoding = 4; lastKnownFileType = sourcecode.swift; path = ResumeDataHelper.swift; sourceTree = "<group>"; };
 		E1EBF49E24E9968900697485 /* FileChecksumHelper.swift */ = {isa = PBXFileReference; fileEncoding = 4; lastKnownFileType = sourcecode.swift; path = FileChecksumHelper.swift; sourceTree = "<group>"; };
-=======
-		E10B78A521E73C3E00DFF2B3 /* ResumeDataHelper.swift */ = {isa = PBXFileReference; fileEncoding = 4; lastKnownFileType = sourcecode.swift; path = ResumeDataHelper.swift; sourceTree = "<group>"; };
-		E10B78A621E73C3E00DFF2B3 /* SessionConfiguration.swift */ = {isa = PBXFileReference; fileEncoding = 4; lastKnownFileType = sourcecode.swift; path = SessionConfiguration.swift; sourceTree = "<group>"; };
-		E1438F6723C7274F00C1EC9F /* Protected.swift */ = {isa = PBXFileReference; lastKnownFileType = sourcecode.swift; path = Protected.swift; sourceTree = "<group>"; };
-		E18F465A228B207A0086BBDF /* CodingUserInfoKey+Cache.swift */ = {isa = PBXFileReference; lastKnownFileType = sourcecode.swift; path = "CodingUserInfoKey+Cache.swift"; sourceTree = "<group>"; };
-		E1A14405228A95FC00B4CD6D /* URLConvertible.swift */ = {isa = PBXFileReference; lastKnownFileType = sourcecode.swift; path = URLConvertible.swift; sourceTree = "<group>"; };
-		E1A14407228A9CA100B4CD6D /* TiercelError.swift */ = {isa = PBXFileReference; lastKnownFileType = sourcecode.swift; path = TiercelError.swift; sourceTree = "<group>"; };
-		E1AC760023D5A789008ED7D0 /* Notifications.swift */ = {isa = PBXFileReference; lastKnownFileType = sourcecode.swift; path = Notifications.swift; sourceTree = "<group>"; };
-		E1C1DD39206C91EF003665A9 /* Tiercel.framework */ = {isa = PBXFileReference; explicitFileType = wrapper.framework; includeInIndex = 0; path = Tiercel.framework; sourceTree = BUILT_PRODUCTS_DIR; };
-		E1C1DD3C206C91EF003665A9 /* Tiercel.h */ = {isa = PBXFileReference; lastKnownFileType = sourcecode.c.h; path = Tiercel.h; sourceTree = "<group>"; };
-		E1C1DD3D206C91EF003665A9 /* Info.plist */ = {isa = PBXFileReference; lastKnownFileType = text.plist.xml; path = Info.plist; sourceTree = "<group>"; };
-		E1C1DD44206C9241003665A9 /* DownloadTask.swift */ = {isa = PBXFileReference; fileEncoding = 4; lastKnownFileType = sourcecode.swift; path = DownloadTask.swift; sourceTree = "<group>"; };
-		E1C1DD45206C9241003665A9 /* Cache.swift */ = {isa = PBXFileReference; fileEncoding = 4; lastKnownFileType = sourcecode.swift; path = Cache.swift; sourceTree = "<group>"; };
-		E1C1DD46206C9241003665A9 /* Common.swift */ = {isa = PBXFileReference; fileEncoding = 4; lastKnownFileType = sourcecode.swift; path = Common.swift; sourceTree = "<group>"; };
-		E1C1DD47206C9241003665A9 /* Task.swift */ = {isa = PBXFileReference; fileEncoding = 4; lastKnownFileType = sourcecode.swift; path = Task.swift; sourceTree = "<group>"; };
-		E1C1DD48206C9241003665A9 /* SessionManager.swift */ = {isa = PBXFileReference; fileEncoding = 4; lastKnownFileType = sourcecode.swift; path = SessionManager.swift; sourceTree = "<group>"; };
-		E1C1DD49206C9241003665A9 /* SessionDelegate.swift */ = {isa = PBXFileReference; fileEncoding = 4; lastKnownFileType = sourcecode.swift; path = SessionDelegate.swift; sourceTree = "<group>"; };
-		E1C1DD54206C92FE003665A9 /* Tiercel-Demo.app */ = {isa = PBXFileReference; explicitFileType = wrapper.application; includeInIndex = 0; path = "Tiercel-Demo.app"; sourceTree = BUILT_PRODUCTS_DIR; };
-		E1C1DD56206C92FE003665A9 /* AppDelegate.swift */ = {isa = PBXFileReference; lastKnownFileType = sourcecode.swift; path = AppDelegate.swift; sourceTree = "<group>"; };
-		E1C1DD5B206C92FE003665A9 /* Base */ = {isa = PBXFileReference; lastKnownFileType = file.storyboard; name = Base; path = Base.lproj/Main.storyboard; sourceTree = "<group>"; };
-		E1C1DD5D206C92FE003665A9 /* Assets.xcassets */ = {isa = PBXFileReference; lastKnownFileType = folder.assetcatalog; path = Assets.xcassets; sourceTree = "<group>"; };
-		E1C1DD60206C92FE003665A9 /* Base */ = {isa = PBXFileReference; lastKnownFileType = file.storyboard; name = Base; path = Base.lproj/LaunchScreen.storyboard; sourceTree = "<group>"; };
-		E1C1DD62206C92FE003665A9 /* Info.plist */ = {isa = PBXFileReference; lastKnownFileType = text.plist.xml; path = Info.plist; sourceTree = "<group>"; };
-		E1C1DD66206C937A003665A9 /* ViewController2.swift */ = {isa = PBXFileReference; fileEncoding = 4; lastKnownFileType = sourcecode.swift; path = ViewController2.swift; sourceTree = "<group>"; };
-		E1C1DD67206C937B003665A9 /* ListViewController.swift */ = {isa = PBXFileReference; fileEncoding = 4; lastKnownFileType = sourcecode.swift; path = ListViewController.swift; sourceTree = "<group>"; };
-		E1C1DD68206C937B003665A9 /* ViewController1.swift */ = {isa = PBXFileReference; fileEncoding = 4; lastKnownFileType = sourcecode.swift; path = ViewController1.swift; sourceTree = "<group>"; };
-		E1C1DD69206C937B003665A9 /* ListViewCell.swift */ = {isa = PBXFileReference; fileEncoding = 4; lastKnownFileType = sourcecode.swift; path = ListViewCell.swift; sourceTree = "<group>"; };
-		E1C1DD6A206C937B003665A9 /* ViewController3.swift */ = {isa = PBXFileReference; fileEncoding = 4; lastKnownFileType = sourcecode.swift; path = ViewController3.swift; sourceTree = "<group>"; };
-		E1C1DD70206C9385003665A9 /* DownloadViewController.swift */ = {isa = PBXFileReference; fileEncoding = 4; lastKnownFileType = sourcecode.swift; path = DownloadViewController.swift; sourceTree = "<group>"; };
-		E1C1DD71206C9385003665A9 /* DownloadTaskCell.swift */ = {isa = PBXFileReference; fileEncoding = 4; lastKnownFileType = sourcecode.swift; path = DownloadTaskCell.swift; sourceTree = "<group>"; };
-		E1C1DD72206C9385003665A9 /* BaseViewController.swift */ = {isa = PBXFileReference; fileEncoding = 4; lastKnownFileType = sourcecode.swift; path = BaseViewController.swift; sourceTree = "<group>"; };
-		E1C1DD73206C9385003665A9 /* DownloadTaskCell.xib */ = {isa = PBXFileReference; fileEncoding = 4; lastKnownFileType = file.xib; path = DownloadTaskCell.xib; sourceTree = "<group>"; };
-		E1C6A3D422775C33009C0935 /* Executer.swift */ = {isa = PBXFileReference; lastKnownFileType = sourcecode.swift; path = Executer.swift; sourceTree = "<group>"; };
-		E1C6A3D922775F23009C0935 /* OperationQueue+DispatchQueue.swift */ = {isa = PBXFileReference; lastKnownFileType = sourcecode.swift; path = "OperationQueue+DispatchQueue.swift"; sourceTree = "<group>"; };
-		E1D8EF9421F6B916004B70C5 /* FileChecksumHelper.swift */ = {isa = PBXFileReference; lastKnownFileType = sourcecode.swift; path = FileChecksumHelper.swift; sourceTree = "<group>"; };
-		E1D8EF9721F6CE53004B70C5 /* String+Hash.swift */ = {isa = PBXFileReference; lastKnownFileType = sourcecode.swift; path = "String+Hash.swift"; sourceTree = "<group>"; };
-		E1D8EF9921F6CE5C004B70C5 /* Data+Hash.swift */ = {isa = PBXFileReference; lastKnownFileType = sourcecode.swift; path = "Data+Hash.swift"; sourceTree = "<group>"; };
-		E1D8EF9B21F6CEFB004B70C5 /* URLSession+ResumeData.swift */ = {isa = PBXFileReference; lastKnownFileType = sourcecode.swift; path = "URLSession+ResumeData.swift"; sourceTree = "<group>"; };
-		E1D8EF9D21F6CF39004B70C5 /* Int64+TaskInfo.swift */ = {isa = PBXFileReference; lastKnownFileType = sourcecode.swift; path = "Int64+TaskInfo.swift"; sourceTree = "<group>"; };
-		E1D8EF9F21F6CFC2004B70C5 /* Double+TaskInfo.swift */ = {isa = PBXFileReference; lastKnownFileType = sourcecode.swift; path = "Double+TaskInfo.swift"; sourceTree = "<group>"; };
-		E1D8EFA121F6CFE9004B70C5 /* DispatchQueue+Safe.swift */ = {isa = PBXFileReference; lastKnownFileType = sourcecode.swift; path = "DispatchQueue+Safe.swift"; sourceTree = "<group>"; };
-		E1D8EFA321F6D2B3004B70C5 /* Array+Safe.swift */ = {isa = PBXFileReference; lastKnownFileType = sourcecode.swift; path = "Array+Safe.swift"; sourceTree = "<group>"; };
-		E1D8EFA521F6D328004B70C5 /* UIDevice+Free.swift */ = {isa = PBXFileReference; lastKnownFileType = sourcecode.swift; path = "UIDevice+Free.swift"; sourceTree = "<group>"; };
-		E1DE88752400225300764C0A /* VideoURLStrings.plist */ = {isa = PBXFileReference; fileEncoding = 4; lastKnownFileType = text.plist.xml; path = VideoURLStrings.plist; sourceTree = "<group>"; };
->>>>>>> 4b35a986
+		E1FE924726E905E200FA3B2E /* Protected.swift */ = {isa = PBXFileReference; fileEncoding = 4; lastKnownFileType = sourcecode.swift; path = Protected.swift; sourceTree = "<group>"; };
 /* End PBXFileReference section */
 
 /* Begin PBXFrameworksBuildPhase section */
@@ -248,7 +157,6 @@
 		E1EBF48F24E9968900697485 /* General */ = {
 			isa = PBXGroup;
 			children = (
-<<<<<<< HEAD
 				E1EBF49424E9968900697485 /* Common.swift */,
 				E1EBF49324E9968900697485 /* Executer.swift */,
 				E1EBF49724E9968900697485 /* Cache.swift */,
@@ -260,21 +168,7 @@
 				E1EBF49024E9968900697485 /* URLConvertible.swift */,
 				E1EBF49824E9968900697485 /* TiercelError.swift */,
 				E1EBF49524E9968900697485 /* Notifications.swift */,
-				E1EBF49624E9968900697485 /* Protector.swift */,
-=======
-				E1C1DD46206C9241003665A9 /* Common.swift */,
-				E1C6A3D422775C33009C0935 /* Executer.swift */,
-				E1C1DD45206C9241003665A9 /* Cache.swift */,
-				E1C1DD47206C9241003665A9 /* Task.swift */,
-				E1C1DD44206C9241003665A9 /* DownloadTask.swift */,
-				E10B78A621E73C3E00DFF2B3 /* SessionConfiguration.swift */,
-				E1C1DD48206C9241003665A9 /* SessionManager.swift */,
-				E1C1DD49206C9241003665A9 /* SessionDelegate.swift */,
-				E1A14405228A95FC00B4CD6D /* URLConvertible.swift */,
-				E1A14407228A9CA100B4CD6D /* TiercelError.swift */,
-				E1438F6723C7274F00C1EC9F /* Protected.swift */,
-				E1AC760023D5A789008ED7D0 /* Notifications.swift */,
->>>>>>> 4b35a986
+				E1FE924726E905E200FA3B2E /* Protected.swift */,
 			);
 			path = General;
 			sourceTree = "<group>";
@@ -397,7 +291,6 @@
 			isa = PBXSourcesBuildPhase;
 			buildActionMask = 2147483647;
 			files = (
-<<<<<<< HEAD
 				E1EBF49F24E9968900697485 /* Data+Hash.swift in Sources */,
 				E1EBF4A424E9968900697485 /* UIDevice+Free.swift in Sources */,
 				E1EBF4A924E9968900697485 /* URLConvertible.swift in Sources */,
@@ -410,6 +303,7 @@
 				E1EBF4AE24E9968900697485 /* Notifications.swift in Sources */,
 				E1EBF4A024E9968900697485 /* CodingUserInfoKey+Cache.swift in Sources */,
 				E1EBF4B024E9968900697485 /* Cache.swift in Sources */,
+				E1FE924826E905E200FA3B2E /* Protected.swift in Sources */,
 				E1EBF4A124E9968900697485 /* Int64+TaskInfo.swift in Sources */,
 				E1EBF4AC24E9968900697485 /* Executer.swift in Sources */,
 				E1EBF4B624E9968900697485 /* FileChecksumHelper.swift in Sources */,
@@ -417,37 +311,10 @@
 				E1EBF4B524E9968900697485 /* ResumeDataHelper.swift in Sources */,
 				E1EBF4AB24E9968900697485 /* SessionConfiguration.swift in Sources */,
 				E1EBF4AD24E9968900697485 /* Common.swift in Sources */,
-				E1EBF4AF24E9968900697485 /* Protector.swift in Sources */,
 				E1EBF4B224E9968900697485 /* SessionManager.swift in Sources */,
 				E1EBF4B324E9968900697485 /* Task.swift in Sources */,
 				E1EBF4A224E9968900697485 /* URLSession+ResumeData.swift in Sources */,
 				E1EBF4B424E9968900697485 /* SessionDelegate.swift in Sources */,
-=======
-				E1AC760123D5A789008ED7D0 /* Notifications.swift in Sources */,
-				E1D8EF9821F6CE53004B70C5 /* String+Hash.swift in Sources */,
-				E1D8EFA621F6D328004B70C5 /* UIDevice+Free.swift in Sources */,
-				E1D8EFA021F6CFC2004B70C5 /* Double+TaskInfo.swift in Sources */,
-				E1C1DD4D206C9241003665A9 /* Task.swift in Sources */,
-				E10B78A721E73C3E00DFF2B3 /* ResumeDataHelper.swift in Sources */,
-				E1D8EF9C21F6CEFB004B70C5 /* URLSession+ResumeData.swift in Sources */,
-				E1D8EFA421F6D2B3004B70C5 /* Array+Safe.swift in Sources */,
-				E18F465B228B207A0086BBDF /* CodingUserInfoKey+Cache.swift in Sources */,
-				E1C1DD4E206C9241003665A9 /* SessionManager.swift in Sources */,
-				E1C6A3D522775C33009C0935 /* Executer.swift in Sources */,
-				E1D8EF9A21F6CE5C004B70C5 /* Data+Hash.swift in Sources */,
-				E1C6A3DA22775F23009C0935 /* OperationQueue+DispatchQueue.swift in Sources */,
-				E1C1DD4C206C9241003665A9 /* Common.swift in Sources */,
-				E1C1DD4B206C9241003665A9 /* Cache.swift in Sources */,
-				E1D8EF9521F6B916004B70C5 /* FileChecksumHelper.swift in Sources */,
-				E1C1DD4A206C9241003665A9 /* DownloadTask.swift in Sources */,
-				E1D8EF9E21F6CF39004B70C5 /* Int64+TaskInfo.swift in Sources */,
-				E10B78A821E73C3E00DFF2B3 /* SessionConfiguration.swift in Sources */,
-				E1C1DD4F206C9241003665A9 /* SessionDelegate.swift in Sources */,
-				E1D8EFA221F6CFE9004B70C5 /* DispatchQueue+Safe.swift in Sources */,
-				E1A14408228A9CA100B4CD6D /* TiercelError.swift in Sources */,
-				E1438F6823C7274F00C1EC9F /* Protected.swift in Sources */,
-				E1A14406228A95FC00B4CD6D /* URLConvertible.swift in Sources */,
->>>>>>> 4b35a986
 			);
 			runOnlyForDeploymentPostprocessing = 0;
 		};
@@ -602,17 +469,12 @@
 				INFOPLIST_FILE = "$(SRCROOT)/Sources/Info.plist";
 				INSTALL_PATH = "$(LOCAL_LIBRARY_DIR)/Frameworks";
 				IPHONEOS_DEPLOYMENT_TARGET = 10.0;
-<<<<<<< HEAD
 				LD_RUNPATH_SEARCH_PATHS = (
 					"$(inherited)",
 					"@executable_path/Frameworks",
 					"@loader_path/Frameworks",
 				);
-				MARKETING_VERSION = 3.2.1;
-=======
-				LD_RUNPATH_SEARCH_PATHS = "$(inherited) @executable_path/Frameworks @loader_path/Frameworks";
 				MARKETING_VERSION = 3.2.3;
->>>>>>> 4b35a986
 				PRODUCT_BUNDLE_IDENTIFIER = com.Daniels.Tiercel;
 				PRODUCT_NAME = "$(TARGET_NAME:c99extidentifier)";
 				SKIP_INSTALL = YES;
@@ -634,17 +496,12 @@
 				INFOPLIST_FILE = "$(SRCROOT)/Sources/Info.plist";
 				INSTALL_PATH = "$(LOCAL_LIBRARY_DIR)/Frameworks";
 				IPHONEOS_DEPLOYMENT_TARGET = 10.0;
-<<<<<<< HEAD
 				LD_RUNPATH_SEARCH_PATHS = (
 					"$(inherited)",
 					"@executable_path/Frameworks",
 					"@loader_path/Frameworks",
 				);
-				MARKETING_VERSION = 3.2.1;
-=======
-				LD_RUNPATH_SEARCH_PATHS = "$(inherited) @executable_path/Frameworks @loader_path/Frameworks";
 				MARKETING_VERSION = 3.2.3;
->>>>>>> 4b35a986
 				PRODUCT_BUNDLE_IDENTIFIER = com.Daniels.Tiercel;
 				PRODUCT_NAME = "$(TARGET_NAME:c99extidentifier)";
 				SKIP_INSTALL = YES;
