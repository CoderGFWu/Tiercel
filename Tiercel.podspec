--- conflicted
+++ resolved
@@ -1,11 +1,7 @@
 
 Pod::Spec.new do |s|
   s.name             = 'Tiercel'
-<<<<<<< HEAD
-  s.version          = '2.4.1'
-=======
   s.version          = '3.0.0'
->>>>>>> 844c4e23
   s.swift_version   = '5.0'
   s.summary          = 'Tiercel is a lightweight, pure-Swift download framework.'
 
