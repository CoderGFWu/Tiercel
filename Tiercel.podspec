--- conflicted
+++ resolved
@@ -1,13 +1,8 @@
 
 Pod::Spec.new do |s|
   s.name             = 'Tiercel'
-<<<<<<< HEAD
-  s.version          = '2.0.5'
-  s.swift_version    = '5.0'
-=======
   s.version          = '2.0.6'
   s.swift_version   = '5.0'
->>>>>>> 2222534d
   s.summary          = 'Tiercel is a lightweight, pure-Swift download framework.'
 
 
