--- conflicted
+++ resolved
@@ -371,10 +371,7 @@
                 tempStatus = .failed
             }
         } else {
-<<<<<<< HEAD
-=======
             self.error = TiercelError.unacceptableStatusCode(code: statusCode ?? -1)
->>>>>>> 844c4e23
             tempStatus = .failed
         }
         status = tempStatus
